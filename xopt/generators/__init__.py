from xopt.errors import XoptError
from xopt.generators.bayesian.bayesian_exploration import BayesianExplorationGenerator
from xopt.generators.bayesian.mobo import MOBOGenerator
from xopt.generators.bayesian.upper_confidence_bound import \
    UpperConfidenceBoundGenerator, TDUpperConfidenceBoundGenerator
from xopt.generators.bayesian.expected_improvement import ExpectedImprovementGenerator
from xopt.generators.scipy.neldermead import NelderMeadGenerator
<<<<<<< HEAD
from xopt.generators.es.extremumseeking import ExtremumSeekingGenerator
=======
from xopt.generators.bayesian.mggpo import MGGPOGenerator
>>>>>>> eee556a1

from xopt.generators.ga import CNSGAGenerator
from xopt.generators.random import RandomGenerator

# add generators here to be registered
registered_generators = [
    UpperConfidenceBoundGenerator,
    MOBOGenerator,
    BayesianExplorationGenerator,
    CNSGAGenerator,
    RandomGenerator,
    NelderMeadGenerator,
    TDUpperConfidenceBoundGenerator,
    ExpectedImprovementGenerator,
<<<<<<< HEAD
    ExtremumSeekingGenerator,
=======
    MGGPOGenerator
>>>>>>> eee556a1
]

generators = {gen.alias: gen for gen in registered_generators}
generator_default_options = {
    gen.alias: gen.default_options() for gen in registered_generators
}


def get_generator_and_defaults(name: str):
    try:
        return generators[name], generator_default_options[name]
    except KeyError:
        raise XoptError(
            f"No generator named {name}, available generators are {list(generators.keys())}"
        )<|MERGE_RESOLUTION|>--- conflicted
+++ resolved
@@ -5,11 +5,8 @@
     UpperConfidenceBoundGenerator, TDUpperConfidenceBoundGenerator
 from xopt.generators.bayesian.expected_improvement import ExpectedImprovementGenerator
 from xopt.generators.scipy.neldermead import NelderMeadGenerator
-<<<<<<< HEAD
 from xopt.generators.es.extremumseeking import ExtremumSeekingGenerator
-=======
 from xopt.generators.bayesian.mggpo import MGGPOGenerator
->>>>>>> eee556a1
 
 from xopt.generators.ga import CNSGAGenerator
 from xopt.generators.random import RandomGenerator
@@ -24,11 +21,8 @@
     NelderMeadGenerator,
     TDUpperConfidenceBoundGenerator,
     ExpectedImprovementGenerator,
-<<<<<<< HEAD
     ExtremumSeekingGenerator,
-=======
-    MGGPOGenerator
->>>>>>> eee556a1
+    MGGPOGenerator,
 ]
 
 generators = {gen.alias: gen for gen in registered_generators}
