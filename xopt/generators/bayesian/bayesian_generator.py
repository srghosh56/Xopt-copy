import logging
import os
import time
import warnings
from abc import ABC, abstractmethod
from copy import deepcopy
from typing import Dict, List, Optional

import pandas as pd
import torch
from botorch.acquisition import FixedFeatureAcquisitionFunction, qUpperConfidenceBound
from botorch.models.model import Model
from botorch.sampling import get_sampler
from botorch.utils.multi_objective.box_decompositions import DominatedPartitioning
from gpytorch import Module
from pydantic import Field, field_validator, PositiveInt, SerializeAsAny
from pydantic_core.core_schema import ValidationInfo
from torch import Tensor

from xopt.errors import XoptError
from xopt.generator import Generator
from xopt.generators.bayesian.base_model import ModelConstructor
from xopt.generators.bayesian.custom_botorch.constrained_acquisition import (
    ConstrainedMCAcquisitionFunction,
)
from xopt.generators.bayesian.custom_botorch.log_acquisition_function import (
    LogAcquisitionFunction,
)
from xopt.generators.bayesian.models.standard import StandardModelConstructor
from xopt.generators.bayesian.objectives import (
    create_constraint_callables,
    create_mc_objective,
    CustomXoptObjective,
)
from xopt.generators.bayesian.turbo import (
    OptimizeTurboController,
    SafetyTurboController,
    TurboController,
)
from xopt.generators.bayesian.utils import (
    interpolate_points,
    rectilinear_domain_union,
    set_botorch_weights,
    validate_turbo_controller_base,
)
from xopt.generators.bayesian.visualize import visualize_generator_model
from xopt.numerical_optimizer import GridOptimizer, LBFGSOptimizer, NumericalOptimizer
from xopt.pydantic import decode_torch_module

logger = logging.getLogger()


# It seems pydantic v2 does not auto-register models anymore
# So one option is to have explicit unions for model subclasses
# The other is to define a descriminated union with name as key, but that stops name field from
# getting exported, and we want to keep it for readability
# See https://github.com/pydantic/pydantic/discussions/5785

# Update: using parent model now seems to work, keeping this just in case
# T_ModelConstructor = Union[StandardModelConstructor, TimeDependentModelConstructor]
# T_NumericalOptimizer = Union[LBFGSOptimizer, GridOptimizer]


class BayesianGenerator(Generator, ABC):
    """Bayesian Generator for Bayesian Optimization.

    Attributes:
    -----------
    name : str
        The name of the Bayesian Generator.

    model : Optional[Model]
        The BoTorch model used by the generator to perform optimization.

    n_monte_carlo_samples : int
        The number of Monte Carlo samples to use in the optimization process.

    turbo_controller : SerializeAsAny[Optional[TurboController]]
        The Turbo Controller for trust-region Bayesian Optimization.

    use_cuda : bool
        A flag to enable or disable CUDA usage if available.

    gp_constructor : SerializeAsAny[ModelConstructor]
        The constructor used to generate the model for Bayesian Optimization.

    numerical_optimizer : SerializeAsAny[NumericalOptimizer]
        The optimizer used to optimize the acquisition function in Bayesian Optimization.

    max_travel_distances : Optional[List[float]]
        The limits for travel distances between points in normalized space.

    fixed_features : Optional[Dict[str, float]]
        The fixed features used in Bayesian Optimization.

    computation_time : Optional[pd.DataFrame]
        A data frame tracking computation time in seconds.

    log_transform_acquisition_function: Optional[bool]
        Flag to determine if final acquisition function value should be
        log-transformed before optimization.

    n_interpolate_samples: Optional[PositiveInt]
        Number of interpolation points to generate between last observation and next
        observation, requires n_candidates to be 1.

    n_candidates : int
        The number of candidates to generate in each optimization step.

    Methods:
    --------
    generate(self, n_candidates: int) -> List[Dict]:
        Generate candidates for Bayesian Optimization.

    add_data(self, new_data: pd.DataFrame):
        Add new data to the generator for Bayesian Optimization.

    train_model(self, data: pd.DataFrame = None, update_internal=True) -> Module:
        Train a Bayesian model for Bayesian Optimization.

    propose_candidates(self, model, n_candidates=1) -> Tensor:
        Propose candidates for Bayesian Optimization.

    get_input_data(self, data: pd.DataFrame) -> torch.Tensor:
        Get input data in torch.Tensor format.

    get_acquisition(self, model) -> AcquisitionFunction:
        Get the acquisition function for Bayesian Optimization.

    """

    name = "base_bayesian_generator"
    model: Optional[Model] = Field(
        None, description="botorch model used by the generator to perform optimization"
    )
    n_monte_carlo_samples: int = Field(
        128, description="number of monte carlo samples to use"
    )
    turbo_controller: SerializeAsAny[Optional[TurboController]] = Field(
        default=None, description="turbo controller for trust-region BO"
    )
    use_cuda: bool = Field(False, description="flag to enable cuda usage if available")
    gp_constructor: SerializeAsAny[ModelConstructor] = Field(
        StandardModelConstructor(), description="constructor used to generate model"
    )
    numerical_optimizer: SerializeAsAny[NumericalOptimizer] = Field(
        LBFGSOptimizer(),
        description="optimizer used to optimize the acquisition " "function",
    )
    max_travel_distances: Optional[List[float]] = Field(
        None,
        description="limits for travel distance between points in normalized space",
    )
    fixed_features: Optional[Dict[str, float]] = Field(
        None, description="fixed features used in Bayesian optimization"
    )
    computation_time: Optional[pd.DataFrame] = Field(
        None,
        description="data frame tracking computation time in seconds",
    )
    log_transform_acquisition_function: Optional[bool] = Field(
        False,
        description="flag to log transform the acquisition function before optimization",
    )
    custom_objective: Optional[CustomXoptObjective] = Field(
        None,
        description="custom objective for optimization, replaces objective specified by VOCS",
    )
    n_interpolate_points: Optional[PositiveInt] = None
    memory_length: Optional[PositiveInt] = None

    n_candidates: int = 1

    @field_validator("model", mode="before")
    def validate_torch_modules(cls, v):
        if isinstance(v, str):
            if v.startswith("base64:"):
                v = decode_torch_module(v)
            elif os.path.exists(v):
                v = torch.load(v)
        return v

    @field_validator("gp_constructor", mode="before")
    def validate_gp_constructor(cls, value):
        constructor_dict = {"standard": StandardModelConstructor}
        if value is None:
            value = StandardModelConstructor()
        elif isinstance(value, ModelConstructor):
            value = value
        elif isinstance(value, str):
            if value in constructor_dict:
                value = constructor_dict[value]()
            else:
                raise ValueError(f"{value} not found")
        elif isinstance(value, dict):
            name = value.pop("name")
            if name in constructor_dict:
                value = constructor_dict[name](**value)
            else:
                raise ValueError(f"{value} not found")

        return value

    @field_validator("numerical_optimizer", mode="before")
    def validate_numerical_optimizer(cls, value):
        optimizer_dict = {"grid": GridOptimizer, "LBFGS": LBFGSOptimizer}
        if value is None:
            value = LBFGSOptimizer()
        elif isinstance(value, NumericalOptimizer):
            pass
        elif isinstance(value, str):
            if value in optimizer_dict:
                value = optimizer_dict[value]()
            else:
                raise ValueError(f"{value} not found")
        elif isinstance(value, dict):
            name = value.pop("name")
            if name in optimizer_dict:
                value = optimizer_dict[name](**value)
            else:
                raise ValueError(f"{value} not found")
        return value

    @field_validator("turbo_controller", mode="before")
    def validate_turbo_controller(cls, value, info: ValidationInfo):
        """note default behavior is no use of turbo"""
        controller_dict = {
            "optimize": OptimizeTurboController,
            "safety": SafetyTurboController,
        }
        value = validate_turbo_controller_base(value, controller_dict, info)

        return value

    @field_validator("computation_time", mode="before")
    def validate_computation_time(cls, value):
        if isinstance(value, dict):
            value = pd.DataFrame(value)

        return value

    def add_data(self, new_data: pd.DataFrame):
        self.data = pd.concat([self.data, new_data], axis=0)

    def generate(self, n_candidates: int) -> list[dict]:
        """
        Generate candidates using Bayesian Optimization.

        Parameters:
        -----------
        n_candidates : int
            The number of candidates to generate in each optimization step.

        Returns:
        --------
        List[Dict]
            A list of dictionaries containing the generated candidates.

        Raises:
        -------
        NotImplementedError
            If the number of candidates is greater than 1, and the generator does not
            support batch candidate generation.

        RuntimeError
            If no data is contained in the generator, the 'add_data' method should be
            called to add data before generating candidates.

        Notes:
        ------
        This method generates candidates for Bayesian Optimization based on the
        provided number of candidates. It updates the internal model with the current
        data and calculates the candidates by optimizing the acquisition function.
        The method returns the generated candidates in the form of a list of dictionaries.
        """

        self.n_candidates = n_candidates
        if n_candidates > 1 and not self.supports_batch_generation:
            raise NotImplementedError(
                "This Bayesian algorithm does not currently support parallel candidate "
                "generation"
            )

        # if no data exists raise error
        if self.data is None:
            raise RuntimeError(
                "no data contained in generator, call `add_data` "
                "method to add data, see also `Xopt.random_evaluate()`"
            )

        else:
            # dict to track runtimes
            timing_results = {}

            # update internal model with internal data
            start_time = time.perf_counter()
<<<<<<< HEAD
            if self.memory_length is not None:
                model = self.train_model(self.data.iloc[-self.memory_length:])
            else:
                model = self.train_model(self.data)
=======
            model = self.train_model(self.get_training_data(self.data))
>>>>>>> 9e8cf43f
            timing_results["training"] = time.perf_counter() - start_time

            # propose candidates given model
            start_time = time.perf_counter()
            candidates = self.propose_candidates(model, n_candidates=n_candidates)
            timing_results["acquisition_optimization"] = (
                time.perf_counter() - start_time
            )

            # post process candidates
            result = self._process_candidates(candidates)

            # append timing results to dataframe (if it exists)
            if self.computation_time is not None:
                self.computation_time = pd.concat(
                    (
                        self.computation_time,
                        pd.DataFrame(timing_results, index=[0]),
                    ),
                    ignore_index=True,
                )
            else:
                self.computation_time = pd.DataFrame(timing_results, index=[0])

            if self.n_interpolate_points is not None:
                if self.n_candidates > 1:
                    raise RuntimeError(
                        "cannot generate interpolated points for "
                        "multiple candidate generation"
                    )
                else:
                    assert len(result) == 1
                    result = interpolate_points(
                        pd.concat(
                            (self.data.iloc[-1:][self.vocs.variable_names], result),
                            axis=0,
                            ignore_index=True,
                        ),
                        num_points=self.n_interpolate_points,
                    )

            return result.to_dict("records")

    def train_model(self, data: pd.DataFrame = None, update_internal=True) -> Module:
        """
        Returns a ModelListGP containing independent models for the objectives and
        constraints

        """
        if data is None:
            data = self.get_training_data(self.data)
        if data.empty:
            raise ValueError("no data available to build model")

        # get input bounds
        variable_bounds = deepcopy(self.vocs.variables)

        # if turbo restrict points is true then set the bounds to the trust region
        # bounds
        if self.turbo_controller is not None:
            if self.turbo_controller.restrict_model_data:
                variable_bounds = dict(
                    zip(
                        self.vocs.variable_names,
                        self.turbo_controller.get_trust_region(self).numpy().T,
                    )
                )

        # add fixed feature bounds if requested
        if self.fixed_features is not None:
            # get bounds for each fixed_feature (vocs bounds take precedent)
            for key in self.fixed_features:
                if key not in variable_bounds:
                    if key not in data:
                        raise KeyError(
                            "generator data needs to contain fixed feature "
                            f"column name `{key}`"
                        )
                    f_data = data[key]
                    bounds = [f_data.min(), f_data.max()]
                    if bounds[1] - bounds[0] < 1e-8:
                        bounds[1] = bounds[0] + 1e-8
                    variable_bounds[key] = bounds

        _model = self.gp_constructor.build_model(
            self.model_input_names,
            self.vocs.output_names,
            data,
            {name: variable_bounds[name] for name in self.model_input_names},
            **self._tkwargs,
        )

        if update_internal:
            self.model = _model
        return _model

    def propose_candidates(self, model, n_candidates=1):
        """
        given a GP model, propose candidates by numerically optimizing the
        acquisition function

        """
        # update TurBO state if used with the last `n_candidates` points
        if self.turbo_controller is not None:
            self.turbo_controller.update_state(self, n_candidates)

        # calculate optimization bounds
        bounds = self._get_optimization_bounds()

        # get acquisition function
        acq_funct = self.get_acquisition(model)

        # get candidates
        candidates = self.numerical_optimizer.optimize(acq_funct, bounds, n_candidates)
        return candidates

    def get_training_data(self, data: pd.DataFrame) -> pd.DataFrame:
        """
        Get training data used to train the GP model

        If a turbo controller is specified with the flag `restrict_model_data` this
        will return a subset of data that is inside the trust region.

        Parameters:
        -----------
        data : pd.DataFrame
            The data in the form of a pandas DataFrame.

        Returns:
        --------
        data : pd.DataFrame
            A subset of data used to train the model form of a pandas DataFrame.

        """
        if self.turbo_controller is not None:
            if self.turbo_controller.restrict_model_data:
                data = self.turbo_controller.get_data_in_trust_region(data, self)

        return data

    def get_input_data(self, data: pd.DataFrame) -> torch.Tensor:
        """
        Convert input data to a torch tensor.

        Parameters:
        -----------
        data : pd.DataFrame
            The input data in the form of a pandas DataFrame.

        Returns:
        --------
        torch.Tensor
            A torch tensor containing the input data.

        Notes:
        ------
        This method takes a pandas DataFrame as input data and converts it into a
        torch tensor. It specifically selects columns corresponding to the model's
        input names (variables), and the resulting tensor is configured with the data
        type and device settings from the generator.
        """
        return torch.tensor(data[self.model_input_names].to_numpy(), **self._tkwargs)

    def get_acquisition(self, model):
        """
        Define the acquisition function based on the given GP model.

        Parameters:
        -----------
        model : Model
            The BoTorch model to be used for generating the acquisition function.

        Returns:
        --------
        acqusition_function : AcqusitionFunction

        Raises:
        -------
        ValueError
            If the provided 'model' is None. A valid model is required to create the
            acquisition function.
        """
        if model is None:
            raise ValueError("model cannot be None")

        # get base acquisition function
        acq = self._get_acquisition(model)

        # apply constraints if specified in vocs
        # TODO: replace with direct constrainted acquisition function calls
        # see SampleReducingMCAcquisitionFunction in botorch for rationale
        if len(self.vocs.constraints):
            try:
                sampler = acq.sampler
            except AttributeError:
                sampler = self._get_sampler(model)

            acq = ConstrainedMCAcquisitionFunction(
                model, acq, self._get_constraint_callables(), sampler=sampler
            )

        # apply fixed features if specified in the generator
        if self.fixed_features is not None:
            # get input dim
            dim = len(self.model_input_names)
            columns = []
            values = []
            for name, value in self.fixed_features.items():
                columns += [self.model_input_names.index(name)]
                values += [value]

            acq = FixedFeatureAcquisitionFunction(
                acq_function=acq, d=dim, columns=columns, values=values
            )

        if self.log_transform_acquisition_function:
            acq = LogAcquisitionFunction(acq)

        return acq

    def get_optimum(self):
        """select the best point(s) given by the
        model using the Posterior mean"""
        c_posterior_mean = ConstrainedMCAcquisitionFunction(
            self.model,
            qUpperConfidenceBound(
                model=self.model, beta=0.0, objective=self._get_objective()
            ),
            self._get_constraint_callables(),
        )

        result = self.numerical_optimizer.optimize(
            c_posterior_mean, self._get_bounds(), 1
        )

        return self._process_candidates(result)

    def visualize_model(self, **kwargs):
        """displays the GP models"""
        return visualize_generator_model(self, **kwargs)

    def _process_candidates(self, candidates: Tensor):
        """process pytorch candidates from optimizing the acquisition function"""
        logger.debug("Best candidate from optimize", candidates)

        if self.fixed_features is not None:
            results = pd.DataFrame(
                candidates.detach().cpu().numpy(), columns=self._candidate_names
            )
            for name, val in self.fixed_features.items():
                results[name] = val

        else:
            results = self.vocs.convert_numpy_to_inputs(
                candidates.detach().cpu().numpy(), include_constants=False
            )

        return results

    def _get_sampler(self, model):
        input_data = self.get_input_data(self.data)
        sampler = get_sampler(
            model.posterior(input_data),
            sample_shape=torch.Size([self.n_monte_carlo_samples]),
        )
        return sampler

    @abstractmethod
    def _get_acquisition(self, model):
        pass

    def _get_objective(self):
        """return default objective (scalar objective) determined by vocs or if
        defined in custom_objective"""
        # check to make sure that if we specify a custom objective that no objectives
        # are specified in vocs
        if self.custom_objective is not None:
            if self.vocs.n_objectives:
                raise RuntimeError(
                    "cannot specify objectives in VOCS "
                    "and a custom objective for the generator at the "
                    "same time"
                )

            return self.custom_objective
        else:
            return create_mc_objective(self.vocs, self._tkwargs)

    def _get_constraint_callables(self):
        """return constratint callable determined by vocs"""
        constraint_callables = create_constraint_callables(self.vocs)
        if len(constraint_callables) == 0:
            constraint_callables = None
        return constraint_callables

    @property
    def _tkwargs(self):
        # set device and data type for generator
        device = "cpu"
        if self.use_cuda:
            if torch.cuda.is_available():
                device = "cuda"
            else:
                warnings.warn(
                    "Cuda requested in generator options but not found on "
                    "machine! Using CPU instead"
                )

        return {"dtype": torch.double, "device": device}

    @property
    def model_input_names(self):
        """variable names corresponding to trained model"""
        variable_names = self.vocs.variable_names
        if self.fixed_features is not None:
            for name, val in self.fixed_features.items():
                if name not in variable_names:
                    variable_names += [name]
        return variable_names

    @property
    def _candidate_names(self):
        """variable names corresponding to generated candidates"""
        variable_names = self.vocs.variable_names
        if self.fixed_features is not None:
            for name in self.fixed_features:
                if name in variable_names:
                    variable_names.remove(name)
        return variable_names

    def _get_bounds(self):
        """convert bounds from vocs to torch tensors"""
        return torch.tensor(self.vocs.bounds, **self._tkwargs)

    def _get_optimization_bounds(self):
        """
        Get optimization bounds based on the union of several domains.

        Returns:
        --------
        torch.Tensor
            Tensor containing the optimized bounds.

        Notes:
        ------
        This method calculates the optimization bounds based on several factors:

        - If 'max_travel_distances' is specified, the bounds are modified to limit
            the maximum travel distances between points in normalized space.
        - If 'turbo_controller' is not None, the bounds are updated according to the
            trust region specified by the controller.
        - If 'fixed_features' are included in the variable names from the VOCS,
            the bounds associated with those features are removed.

        """
        bounds = deepcopy(self._get_bounds())

        # if specified modify bounds to limit maximum travel distances
        if self.max_travel_distances is not None:
            max_travel_bounds = self._get_max_travel_distances_region(bounds)
            bounds = rectilinear_domain_union(bounds, max_travel_bounds)

        # if using turbo, update turbo state and set bounds according to turbo state
        if self.turbo_controller is not None:
            # set the best value
            turbo_bounds = self.turbo_controller.get_trust_region(self)
            bounds = rectilinear_domain_union(bounds, turbo_bounds)

        # if fixed features key is in vocs then we need to remove the bounds
        # associated with that key
        if self.fixed_features is not None:
            # grab variable name indices that are NOT in fixed features
            indicies = []
            for idx, name in enumerate(self.vocs.variable_names):
                if name not in self.fixed_features:
                    indicies += [idx]

            # grab indexed bounds
            bounds = bounds.T[indicies].T

        return bounds

    def _get_max_travel_distances_region(self, bounds):
        """
        Calculate the region for maximum travel distances based on the current bounds
        and the last observation.

        Parameters:
        -----------
        bounds : torch.Tensor
            The optimization bounds based on the union of several domains.

        Returns:
        --------
        torch.Tensor
            The bounds for the maximum travel distances region.

        Raises:
        -------
        ValueError
            If the length of max_travel_distances does not match the number of
            variables in bounds.

        Notes:
        ------
        This method calculates the region in which the next candidates for
        optimization should be generated based on the maximum travel distances
        specified. The region is centered around the last observation in the
        optimization space. The `max_travel_distances` parameter should be a list of
        maximum travel distances for each variable.

        """
        if len(self.max_travel_distances) != bounds.shape[-1]:
            raise ValueError(
                f"length of max_travel_distances must match the number of "
                f"variables {bounds.shape[-1]}"
            )

        # get last point
        if self.data is None:
            raise ValueError(
                "No data exists to specify max_travel_distances "
                "from, add data first to use during BO"
            )
        last_point = torch.tensor(
            self.data[self.vocs.variable_names].iloc[-1].to_numpy(), **self._tkwargs
        )

        # bound lengths based on vocs for normalization
        lengths = self.vocs.bounds[1, :] - self.vocs.bounds[0, :]

        # get maximum travel distances
        max_travel_distances = torch.tensor(
            self.max_travel_distances, **self._tkwargs
        ) * torch.tensor(lengths, **self._tkwargs)
        max_travel_bounds = torch.stack(
            (last_point - max_travel_distances, last_point + max_travel_distances)
        )

        return max_travel_bounds


class MultiObjectiveBayesianGenerator(BayesianGenerator, ABC):
    name = "multi_objective_bayesian_generator"
    reference_point: dict[str, float] = Field(
        description="dict specifying reference point for multi-objective "
        "optimization",
    )

    supports_multi_objective: bool = True

    @field_validator("reference_point")
    def validate_reference_point(cls, v, info: ValidationInfo):
        objective_names = info.data["vocs"].objective_names
        assert set(v.keys()) == set(objective_names)

        return v

    @property
    def torch_reference_point(self):
        pt = []
        for name in self.vocs.objective_names:
            try:
                ref_val = self.reference_point[name]
            except KeyError:
                raise XoptError(
                    "need to specify reference point for the following "
                    f"objective {name}"
                )
            if self.vocs.objectives[name] == "MINIMIZE":
                pt += [-ref_val]
            elif self.vocs.objectives[name] == "MAXIMIZE":
                pt += [ref_val]
            else:
                raise ValueError(
                    f"objective type {self.vocs.objectives[name]} not\
                    supported"
                )

        return torch.tensor(pt, **self._tkwargs)

    def calculate_hypervolume(self):
        """compute hypervolume given data"""
        objective_data = torch.tensor(
            self.vocs.objective_data(self.data, return_raw=True).to_numpy()
        )

        # hypervolume must only take into account feasible data points
        if self.vocs.n_constraints > 0:
            objective_data = objective_data[
                self.vocs.feasibility_data(self.data)["feasible"].to_list()
            ]

        n_objectives = self.vocs.n_objectives
        weights = torch.zeros(n_objectives)
        weights = set_botorch_weights(self.vocs).to(**self._tkwargs)
        objective_data = objective_data * weights

        # compute hypervolume
        bd = DominatedPartitioning(
            ref_point=self.torch_reference_point, Y=objective_data
        )
        volume = bd.compute_hypervolume().item()

        return volume


def formatted_base_docstring():
    return "\nBase Generator\n---------------\n" + BayesianGenerator.__doc__<|MERGE_RESOLUTION|>--- conflicted
+++ resolved
@@ -294,14 +294,7 @@
 
             # update internal model with internal data
             start_time = time.perf_counter()
-<<<<<<< HEAD
-            if self.memory_length is not None:
-                model = self.train_model(self.data.iloc[-self.memory_length:])
-            else:
-                model = self.train_model(self.data)
-=======
             model = self.train_model(self.get_training_data(self.data))
->>>>>>> 9e8cf43f
             timing_results["training"] = time.perf_counter() - start_time
 
             # propose candidates given model
