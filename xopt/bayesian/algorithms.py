from typing import Dict
from xopt.tools import get_function
from . import generators
from .optimize import optimize
from .models.models import create_multi_fidelity_model

KWARG_DEFAULTS = {'output_path': None,
                  'custom_model': None,
                  'executor': None,
                  'restart_file': None,
                  'initial_x': None,
                  'generator_options': {}}

KWARG_DOCSTRING = """
        output_path : str, default = ''
           Path location to place outputs

       custom_model : callable, optional
           Function of the form f(train_inputs, train_outputs) that
           returns a trained custom model

       executor : Executor, optional
           Executor object to run evaluate_f

       restart_file : str, optional
           File location of JSON file that has previous data

       initial_x : list, optional
           Nested list to provide initial candiates to evaluate, overwrites 
           n_initial_samples

       verbose : bool, defualt = True
           Print out messages during optimization

       generator_options : dict
           Dictionary of options for MOBO

    """


def bayesian_optimize(vocs, evaluate_f,
                      n_steps=1,
                      n_initial_samples=1,
<<<<<<< HEAD
                      **kwargs):
    f"""
       Generalized Bayesian optimization
=======
                      output_path=None,
                      custom_model=None,
                      executor=None,
                      restart_file=None,
                      initial_x=None,
                      verbose=True,
                      generator_options=None):
    """
    Multi-objective Bayesian optimization

    Parameters
    ----------
    vocs : dict
        Varabiles, objectives, constraints and statics dictionary,
        see xopt documentation for detials
>>>>>>> fe4ec936

    evaluate_f : callable
        Returns dict of outputs after problem has been evaluated

    n_steps : int, default = 1
        Number of optimization steps to execute

    n_initial_samples : int, defualt = 1
        Number of initial samples to take before using the model,
        overwritten by initial_x

    output_path : str, default = ''
        Path location to place outputs

<<<<<<< HEAD
       {KWARG_DOCSTRING}
=======
    custom_model : callable, optional
        Function of the form f(train_inputs, train_outputs) that
        returns a trained custom model

    executor : Executor, optional
        Executor object to run evaluate_f

    restart_file : str, optional
        File location of JSON file that has previous data

    initial_x : list, optional
        Nested list to provide initial candiates to evaluate, overwrites n_initial_samples

    verbose : bool, defualt = True
        Print out messages during optimization

    generator_options : dict
        Dictionary of options for MOBO

    Returns
    -------
    results : dict
        Dictionary with output data at the end of optimization
>>>>>>> fe4ec936

    """

    try:
        # Required
        acq_func = get_function(generator_options.pop('acquisition_function', None))
    except ValueError:
        raise ValueError('acquisition_function is a required parameter of generator_options.')

<<<<<<< HEAD
    options = KWARG_DEFAULTS.copy()
    options.update(kwargs)

    generator_options = options.pop('generator_options')

    assert (isinstance(generator_options, dict) and
            'acquisition_function' in generator_options)
    acq_func = generator_options.pop('acquisition_function')
=======
>>>>>>> fe4ec936
    generator = generators.generator.BayesianGenerator(vocs,
                                                       acq_func,
                                                       **generator_options)
    return optimize(vocs,
                    evaluate_f,
                    generator,
                    n_steps,
                    n_initial_samples,
                    tkwargs=generator.tkwargs,
                    **options
                    )


def mobo(vocs, evaluate_f,
         ref=None,
         n_steps=1,
         n_initial_samples=1,
         **kwargs):
    f"""
    Multi-objective Bayesian optimization

    Parameters
    ----------
    vocs : dict
        Varabiles, objectives, constraints and statics dictionary,
        see xopt documentation for detials

    evaluate_f : callable
        Returns dict of outputs after problem has been evaluated

    ref : list
        Reference point for multi-objective optimization.

    n_steps : int, default = 1
        Number of optimization steps to execute

    n_initial_samples : int, defualt = 1
        Number of initial samples to take before using the model,
        overwritten by initial_x

<<<<<<< HEAD
    {KWARG_DOCSTRING}
=======
    output_path : str, default = ''
        Path location to place outputs

    custom_model : callable, optional
        Function of the form f(train_inputs, train_outputs) that returns
        a trained custom model

    executor : Executor, optional
        Executor object to run evaluate_f

    restart_file : str, optional
        File location of JSON file that has previous data

    initial_x : list, optional
        Nested list to provide initial candiates to evaluate,
        overwrites n_initial_samples

    verbose : bool, default = True
        Print out messages during optimization

    generator_options : dict
        Dictionary of options for MOBO
>>>>>>> fe4ec936

    Returns
    -------
    results : dict
        Dictionary with output data at the end of optimization

    """

<<<<<<< HEAD
    options = KWARG_DEFAULTS.copy()
    options.update(kwargs)

    generator_options = options.pop('generator_options')

    generator = generators.mobo.MOBOGenerator(vocs,
                                              ref,
                                              **generator_options)
=======
    # Handle None
    generator_options = generator_options or {}
                 
    generator = generators.mobo.MOBOGenerator(vocs, ref, **generator_options)
>>>>>>> fe4ec936
    return optimize(vocs,
                    evaluate_f,
                    generator,
                    n_steps,
                    n_initial_samples,
                    tkwargs=generator.tkwargs,
                    **options
                    )


def bayesian_exploration(vocs, evaluate_f,
                         n_steps=1,
                         n_initial_samples=1,
<<<<<<< HEAD
                         **kwargs):
    f"""
        Bayesian Exploration
=======
                         output_path=None,
                         custom_model=None,
                         executor=None,
                         restart_file=None,
                         initial_x=None,
                         verbose=True,
                         generator_options=None):
    """
    Bayesian Exploration
>>>>>>> fe4ec936

    Parameters
    ----------
    vocs : dict
        Varabiles, objectives, constraints and statics dictionary, see xopt documentation for detials

    evaluate_f : callable
        Returns dict of outputs after problem has been evaluated

    n_steps : int, default = 1
        Number of optimization steps to execute

    n_initial_samples : int, defualt = 1
        Number of initial samples to take before using the model, overwritten by initial_x

<<<<<<< HEAD
        {KWARG_DOCSTRING}
=======
    output_path : str, default = ''
        Path location to place outputs

    custom_model : callable, optional
        Function of the form f(train_inputs, train_outputs) that returns a trained custom model

    executor : Executor, optional
        Executor object to run evaluate_f

    restart_file : str, optional
        File location of JSON file that has previous data

    initial_x : list, optional
        Nested list to provide initial candiates to evaluate, overwrites n_initial_samples

    verbose : bool, defualt = True
        Print out messages during optimization

    use_gpu : bool, default = False
        Specify if GPU should be used if available

    generator_options : dict
        Dictionary of options for MOBO
>>>>>>> fe4ec936

    Returns
    -------
    results : dict
        Dictionary with output data at the end of optimization

<<<<<<< HEAD
        """
    options = KWARG_DEFAULTS.copy()
    options.update(kwargs)

    generator_options = options.pop('generator_options')
=======
    """
    
    # Handle None
    generator_options = generator_options or {}
>>>>>>> fe4ec936

    generator = generators.exploration.BayesianExplorationGenerator(vocs,
                                                                    **generator_options)
    return optimize(vocs,
                    evaluate_f,
                    generator,
                    n_steps=n_steps,
                    n_initial_samples=n_initial_samples,
                    tkwargs=generator.tkwargs,
                    **options
                    )


def multi_fidelity_optimize(vocs, evaluate_f,
                            budget=1,
                            processes=1,
                            base_cost=1.0,
<<<<<<< HEAD
                            **kwargs):
    f"""
        Multi-fidelity optimization using Bayesian optimization
=======
                            output_path=None,
                            custom_model=create_multi_fidelity_model,
                            executor=None,
                            restart_file=None,
                            initial_x=None,
                            verbose=True,
                            generator_options=None):
    """
    Multi-fidelity optimization using Bayesian optimization
>>>>>>> fe4ec936

    This optimization algorithm attempts to reduce the computational cost of
    optimizing a scalar function through the use of many low-cost approximate
    evaluations. We create a GP model that models the function f(x,c) where x
    represents free parameters and c in the range [0,1] reperestents the `cost`.
    This algorithm uses the knoweldge gradient approach
    (https://botorch.org/tutorials/multi_fidelity_bo) to choose points that are
    likely to provide the most information about the optimimum point at maximum
    fidelity (c=1).

    Since evaluations have variable cost, we specify a maximum `budget` that
    stops the algorithm when the total cost exceeds the budget. Cost for a single
    evaluation is given by `cost` + 'base_cost`.

    This algoritm is most efficient when used with a parallel executor,
    as evaluations will be done asynchronously, allowing multiple cheap
    simulations to run in parallel with expensive ones.

    Parameters
    ----------
    vocs : dict
        Varabiles, objectives, constraints and statics dictionary, see xopt
        documentation for detials

    evaluate_f : callable
        Returns dict of outputs after problem has been evaluated

    budget : int, default = 1
        Optimization budget

    processes : int, defualt = 1
        Number of parallel processes to use or number of candidates to generate
        at each step.

    base_cost : float, defualt = 1.0
        Base cost of running simulations. Total cost is base + `cost` variable

<<<<<<< HEAD
        {KWARG_DOCSTRING}
=======
    output_path : str, default = ''
        Path location to place outputs

    custom_model : callable, optional
        Function of the form f(train_inputs, train_outputs) that returns a trained
        custom model

    executor : Executor, optional
        Executor object to run evaluate_f

    restart_file : str, optional
        File location of JSON file that has previous data

    initial_x : list, optional
        Nested list to provide initial candiates to evaluate, overwrites n_initial_samples

    verbose : bool, defualt = True
        Print out messages during optimization

    generator_options : dict
        Dictionary of options for MOBO
>>>>>>> fe4ec936

    Returns
    -------
    results : dict
        Dictionary with output data at the end of optimization

<<<<<<< HEAD
        """
    options = KWARG_DEFAULTS.copy()
    options.update(kwargs)

    generator_options = options.pop('generator_options')

    if options['custom_model'] is None:
        options['custom_model'] = create_multi_fidelity_model
=======
    """
    
    
    # Handle None
    generator_options = generator_options or {}
>>>>>>> fe4ec936

    generator_options.update({'fixed_cost': base_cost})
    generator = generators.multi_fidelity.MultiFidelityGenerator(vocs,
                                                                 **generator_options)

    return optimize(vocs,
                    evaluate_f,
                    generator,
                    budget=budget,
                    processes=processes,
                    base_cost=base_cost,
                    tkwargs=generator.tkwargs,
                    **options
                    )<|MERGE_RESOLUTION|>--- conflicted
+++ resolved
@@ -41,19 +41,9 @@
 def bayesian_optimize(vocs, evaluate_f,
                       n_steps=1,
                       n_initial_samples=1,
-<<<<<<< HEAD
                       **kwargs):
     f"""
-       Generalized Bayesian optimization
-=======
-                      output_path=None,
-                      custom_model=None,
-                      executor=None,
-                      restart_file=None,
-                      initial_x=None,
-                      verbose=True,
-                      generator_options=None):
-    """
+                      
     Multi-objective Bayesian optimization
 
     Parameters
@@ -61,7 +51,6 @@
     vocs : dict
         Varabiles, objectives, constraints and statics dictionary,
         see xopt documentation for detials
->>>>>>> fe4ec936
 
     evaluate_f : callable
         Returns dict of outputs after problem has been evaluated
@@ -76,34 +65,12 @@
     output_path : str, default = ''
         Path location to place outputs
 
-<<<<<<< HEAD
-       {KWARG_DOCSTRING}
-=======
-    custom_model : callable, optional
-        Function of the form f(train_inputs, train_outputs) that
-        returns a trained custom model
-
-    executor : Executor, optional
-        Executor object to run evaluate_f
-
-    restart_file : str, optional
-        File location of JSON file that has previous data
-
-    initial_x : list, optional
-        Nested list to provide initial candiates to evaluate, overwrites n_initial_samples
-
-    verbose : bool, defualt = True
-        Print out messages during optimization
-
-    generator_options : dict
-        Dictionary of options for MOBO
-
-    Returns
-    -------
-    results : dict
-        Dictionary with output data at the end of optimization
->>>>>>> fe4ec936
-
+    {KWARG_DOCSTRING}
+
+    Returns
+    -------
+    results : dict
+        Dictionary with output data at the end of optimization
     """
 
     try:
@@ -112,7 +79,6 @@
     except ValueError:
         raise ValueError('acquisition_function is a required parameter of generator_options.')
 
-<<<<<<< HEAD
     options = KWARG_DEFAULTS.copy()
     options.update(kwargs)
 
@@ -121,8 +87,7 @@
     assert (isinstance(generator_options, dict) and
             'acquisition_function' in generator_options)
     acq_func = generator_options.pop('acquisition_function')
-=======
->>>>>>> fe4ec936
+
     generator = generators.generator.BayesianGenerator(vocs,
                                                        acq_func,
                                                        **generator_options)
@@ -163,41 +128,15 @@
         Number of initial samples to take before using the model,
         overwritten by initial_x
 
-<<<<<<< HEAD
-    {KWARG_DOCSTRING}
-=======
-    output_path : str, default = ''
-        Path location to place outputs
-
-    custom_model : callable, optional
-        Function of the form f(train_inputs, train_outputs) that returns
-        a trained custom model
-
-    executor : Executor, optional
-        Executor object to run evaluate_f
-
-    restart_file : str, optional
-        File location of JSON file that has previous data
-
-    initial_x : list, optional
-        Nested list to provide initial candiates to evaluate,
-        overwrites n_initial_samples
-
-    verbose : bool, default = True
-        Print out messages during optimization
-
-    generator_options : dict
-        Dictionary of options for MOBO
->>>>>>> fe4ec936
-
-    Returns
-    -------
-    results : dict
-        Dictionary with output data at the end of optimization
-
-    """
-
-<<<<<<< HEAD
+    {KWARG_DOCSTRING}
+
+    Returns
+    -------
+    results : dict
+        Dictionary with output data at the end of optimization
+
+    """
+
     options = KWARG_DEFAULTS.copy()
     options.update(kwargs)
 
@@ -206,12 +145,7 @@
     generator = generators.mobo.MOBOGenerator(vocs,
                                               ref,
                                               **generator_options)
-=======
-    # Handle None
-    generator_options = generator_options or {}
-                 
-    generator = generators.mobo.MOBOGenerator(vocs, ref, **generator_options)
->>>>>>> fe4ec936
+
     return optimize(vocs,
                     evaluate_f,
                     generator,
@@ -225,21 +159,9 @@
 def bayesian_exploration(vocs, evaluate_f,
                          n_steps=1,
                          n_initial_samples=1,
-<<<<<<< HEAD
                          **kwargs):
     f"""
         Bayesian Exploration
-=======
-                         output_path=None,
-                         custom_model=None,
-                         executor=None,
-                         restart_file=None,
-                         initial_x=None,
-                         verbose=True,
-                         generator_options=None):
-    """
-    Bayesian Exploration
->>>>>>> fe4ec936
 
     Parameters
     ----------
@@ -255,51 +177,19 @@
     n_initial_samples : int, defualt = 1
         Number of initial samples to take before using the model, overwritten by initial_x
 
-<<<<<<< HEAD
-        {KWARG_DOCSTRING}
-=======
-    output_path : str, default = ''
-        Path location to place outputs
-
-    custom_model : callable, optional
-        Function of the form f(train_inputs, train_outputs) that returns a trained custom model
-
-    executor : Executor, optional
-        Executor object to run evaluate_f
-
-    restart_file : str, optional
-        File location of JSON file that has previous data
-
-    initial_x : list, optional
-        Nested list to provide initial candiates to evaluate, overwrites n_initial_samples
-
-    verbose : bool, defualt = True
-        Print out messages during optimization
-
-    use_gpu : bool, default = False
-        Specify if GPU should be used if available
-
-    generator_options : dict
-        Dictionary of options for MOBO
->>>>>>> fe4ec936
-
-    Returns
-    -------
-    results : dict
-        Dictionary with output data at the end of optimization
-
-<<<<<<< HEAD
-        """
-    options = KWARG_DEFAULTS.copy()
-    options.update(kwargs)
-
-    generator_options = options.pop('generator_options')
-=======
+    {KWARG_DOCSTRING}
+
+    Returns
+    -------
+    results : dict
+        Dictionary with output data at the end of optimization
+
     """
     
-    # Handle None
-    generator_options = generator_options or {}
->>>>>>> fe4ec936
+    options = KWARG_DEFAULTS.copy()
+    options.update(kwargs)
+
+    generator_options = options.pop('generator_options')
 
     generator = generators.exploration.BayesianExplorationGenerator(vocs,
                                                                     **generator_options)
@@ -317,21 +207,9 @@
                             budget=1,
                             processes=1,
                             base_cost=1.0,
-<<<<<<< HEAD
                             **kwargs):
     f"""
         Multi-fidelity optimization using Bayesian optimization
-=======
-                            output_path=None,
-                            custom_model=create_multi_fidelity_model,
-                            executor=None,
-                            restart_file=None,
-                            initial_x=None,
-                            verbose=True,
-                            generator_options=None):
-    """
-    Multi-fidelity optimization using Bayesian optimization
->>>>>>> fe4ec936
 
     This optimization algorithm attempts to reduce the computational cost of
     optimizing a scalar function through the use of many low-cost approximate
@@ -369,39 +247,15 @@
     base_cost : float, defualt = 1.0
         Base cost of running simulations. Total cost is base + `cost` variable
 
-<<<<<<< HEAD
-        {KWARG_DOCSTRING}
-=======
-    output_path : str, default = ''
-        Path location to place outputs
-
-    custom_model : callable, optional
-        Function of the form f(train_inputs, train_outputs) that returns a trained
-        custom model
-
-    executor : Executor, optional
-        Executor object to run evaluate_f
-
-    restart_file : str, optional
-        File location of JSON file that has previous data
-
-    initial_x : list, optional
-        Nested list to provide initial candiates to evaluate, overwrites n_initial_samples
-
-    verbose : bool, defualt = True
-        Print out messages during optimization
-
-    generator_options : dict
-        Dictionary of options for MOBO
->>>>>>> fe4ec936
-
-    Returns
-    -------
-    results : dict
-        Dictionary with output data at the end of optimization
-
-<<<<<<< HEAD
-        """
+    {KWARG_DOCSTRING}
+
+
+    Returns
+    -------
+    results : dict
+        Dictionary with output data at the end of optimization
+
+    """
     options = KWARG_DEFAULTS.copy()
     options.update(kwargs)
 
@@ -409,13 +263,7 @@
 
     if options['custom_model'] is None:
         options['custom_model'] = create_multi_fidelity_model
-=======
-    """
-    
-    
-    # Handle None
-    generator_options = generator_options or {}
->>>>>>> fe4ec936
+
 
     generator_options.update({'fixed_cost': base_cost})
     generator = generators.multi_fidelity.MultiFidelityGenerator(vocs,
