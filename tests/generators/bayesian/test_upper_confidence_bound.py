from copy import deepcopy

import pandas as pd
import pytest
import torch

from xopt.base import Xopt

from xopt.evaluator import Evaluator
from xopt.generators.bayesian.bayesian_exploration import BayesianExplorationOptions
from xopt.generators.bayesian.upper_confidence_bound import (
    UpperConfidenceBoundGenerator,
)

from xopt.resources.testing import TEST_VOCS_BASE, TEST_VOCS_DATA, xtest_callable


class TestUpperConfidenceBoundGenerator:
    def test_init(self):
        ucb_gen = UpperConfidenceBoundGenerator(TEST_VOCS_BASE)
        ucb_gen.options.dict()
<<<<<<< HEAD
        # ucb_gen.options.schema()
=======
        ucb_gen.options.json()
        # ucb_gen.options.schema() wait till pydantic v2 for fix
>>>>>>> dafd2dd9

        with pytest.raises(ValueError):
            UpperConfidenceBoundGenerator(TEST_VOCS_BASE, BayesianExplorationOptions())

    def test_generate(self):
        gen = UpperConfidenceBoundGenerator(
            TEST_VOCS_BASE,
        )
        gen.options.optim.raw_samples = 1
        gen.options.optim.num_restarts = 1
        gen.options.acq.monte_carlo_samples = 1
        gen.data = TEST_VOCS_DATA

        candidate = gen.generate(1)
        assert len(candidate) == 1

        # candidate = gen.generate(2)
        # assert len(candidate) == 2

    def test_generate_w_overlapping_objectives_constraints(self):
        test_vocs = deepcopy(TEST_VOCS_BASE)
        test_vocs.constraints = {"y1": ["GREATER_THAN", 0.0]}
        gen = UpperConfidenceBoundGenerator(
            test_vocs,
        )
        gen.options.optim.raw_samples = 1
        gen.options.optim.num_restarts = 1
        gen.options.acq.monte_carlo_samples = 1
        gen.data = TEST_VOCS_DATA

        candidate = gen.generate(1)
        assert len(candidate) == 1

    def test_in_xopt(self):
        evaluator = Evaluator(function=xtest_callable)
        ucb_gen = UpperConfidenceBoundGenerator(
            TEST_VOCS_BASE,
        )
        ucb_gen.options.optim.raw_samples = 1
        ucb_gen.options.optim.num_restarts = 1

        xopt = Xopt(generator=ucb_gen, evaluator=evaluator, vocs=TEST_VOCS_BASE)

        # initialize with single initial candidate
        xopt.step()

        # now use bayes opt
        for _ in range(1):
            xopt.step()

    def test_in_xopt_w_proximal(self):
        evaluator = Evaluator(function=xtest_callable)
        ucb_gen = UpperConfidenceBoundGenerator(
            TEST_VOCS_BASE,
        )
        ucb_gen.options.optim.raw_samples = 1
        ucb_gen.options.optim.num_restarts = 1
        ucb_gen.options.acq.proximal_lengthscales = [1.0, 1.0]

        xopt = Xopt(generator=ucb_gen, evaluator=evaluator, vocs=TEST_VOCS_BASE)

        # initialize with single initial candidate
        xopt.step()

        # now use bayes opt
        for _ in range(1):
            xopt.step()

    def test_positivity(self):
        # for UCB to work properly with constraints, it must always be positive.
        # to acheive this we set infeasible cost
        ucb_gen = UpperConfidenceBoundGenerator(
            TEST_VOCS_BASE,
        )
        ucb_gen.add_data(
            pd.DataFrame({"x1": -1.0, "x2": -1.0, "y1": 100.0, "c1": -100}, index=[0])
        )
        ucb_gen.train_model()
        # evaluate acqf
        acqf = ucb_gen.get_acquisition(ucb_gen.model)
        with torch.no_grad():
            assert acqf(torch.tensor((-1.0, -1.0)).reshape(1, 1, 2)) >= 0.0<|MERGE_RESOLUTION|>--- conflicted
+++ resolved
@@ -19,12 +19,8 @@
     def test_init(self):
         ucb_gen = UpperConfidenceBoundGenerator(TEST_VOCS_BASE)
         ucb_gen.options.dict()
-<<<<<<< HEAD
         # ucb_gen.options.schema()
-=======
-        ucb_gen.options.json()
-        # ucb_gen.options.schema() wait till pydantic v2 for fix
->>>>>>> dafd2dd9
+
 
         with pytest.raises(ValueError):
             UpperConfidenceBoundGenerator(TEST_VOCS_BASE, BayesianExplorationOptions())
